<<<<<<< HEAD
import re
=======
from typing import Optional

>>>>>>> 3ede31f3
from googlesearch import search
from litellm import completion


<<<<<<< HEAD
QUERY_TEMPLATE = "{} library documentation"
=======
# QUERY_TEMPLATE = "Latest {} library documentation website"
QUERY_TEMPLATE = "{language} {library} documentation"
>>>>>>> 3ede31f3
lib_to_doc = {
    'html2text': 'https://html2text.readthedocs.io/en/latest/',
    'pytorch': 'https://pytorch.org/docs/stable/package.html#tutorials'
}


<<<<<<< HEAD
def _reduce_github_url(url: str) -> str:
    match = re.match(r'(https://github\.com/[^/]+/[^/]+)', url)
    if match:
        return match.group(1)
    else:
        return url  # Return the original URL if it doesn't match the pattern


def _format_url(url: str) -> str:
    if '/github.com/' in url:
        url = _reduce_github_url(url)
    return url


def find_doc_first_page(library: str):
    if library in lib_to_doc:
        return lib_to_doc[library]
    query = QUERY_TEMPLATE.format(library)
    url = list(search(query, sleep_interval=0, num_results=2, advanced=False, lang='en'))[0]

    url = _format_url(url)
    return url
=======
def find_doc_first_page(library: str, language: str = '', model_name: Optional[str] = 'gpt-3.5-turbo'):
    if library in lib_to_doc:
        return lib_to_doc[library]
    
    query = QUERY_TEMPLATE.format(library=library, language=language)

    if model_name:
        urls = list(search(query, sleep_interval=0, num_results=5, advanced=False, lang='en'))
        system_content = f"You find documentation relevant to specific libraries."
        user_content = [f"{i}: {url}\n" for i, url in enumerate(urls, 1)]
        user_content = ''.join(user_content)
        user_content += \
            f"Select the link that is most likely to have the best " + \
            f"documentation for the {library} library. " + \
            f"Respond with only a number 1-5, or with NA if none of the links are relevant."

        response = completion(
            model = model_name, 
            messages = [
                {"content": system_content, "role": "system"},
                {"content": user_content, "role": "user"},
            ],
        )
        content = response.choices[0].message.content

        if content.lower().startswith('na'):
            return None
        elif content[0].isdigit() and 1 <= int(content[0]) <= 5:
            return urls[int(content[0]) - 1]
        elif content in urls:
            return content
        else:
            return None
    else:
        return list(search(query, sleep_interval=0, num_results=1, advanced=False, lang='en'))[0]
>>>>>>> 3ede31f3
<|MERGE_RESOLUTION|>--- conflicted
+++ resolved
@@ -1,26 +1,17 @@
-<<<<<<< HEAD
 import re
-=======
 from typing import Optional
 
->>>>>>> 3ede31f3
 from googlesearch import search
 from litellm import completion
 
 
-<<<<<<< HEAD
-QUERY_TEMPLATE = "{} library documentation"
-=======
 # QUERY_TEMPLATE = "Latest {} library documentation website"
 QUERY_TEMPLATE = "{language} {library} documentation"
->>>>>>> 3ede31f3
 lib_to_doc = {
     'html2text': 'https://html2text.readthedocs.io/en/latest/',
     'pytorch': 'https://pytorch.org/docs/stable/package.html#tutorials'
 }
 
-
-<<<<<<< HEAD
 def _reduce_github_url(url: str) -> str:
     match = re.match(r'(https://github\.com/[^/]+/[^/]+)', url)
     if match:
@@ -34,16 +25,6 @@
         url = _reduce_github_url(url)
     return url
 
-
-def find_doc_first_page(library: str):
-    if library in lib_to_doc:
-        return lib_to_doc[library]
-    query = QUERY_TEMPLATE.format(library)
-    url = list(search(query, sleep_interval=0, num_results=2, advanced=False, lang='en'))[0]
-
-    url = _format_url(url)
-    return url
-=======
 def find_doc_first_page(library: str, language: str = '', model_name: Optional[str] = 'gpt-3.5-turbo'):
     if library in lib_to_doc:
         return lib_to_doc[library]
@@ -70,13 +51,14 @@
         content = response.choices[0].message.content
 
         if content.lower().startswith('na'):
-            return None
+            url = None
         elif content[0].isdigit() and 1 <= int(content[0]) <= 5:
-            return urls[int(content[0]) - 1]
+            url = urls[int(content[0]) - 1]
         elif content in urls:
-            return content
+            url = content
         else:
-            return None
+            url = None
     else:
-        return list(search(query, sleep_interval=0, num_results=1, advanced=False, lang='en'))[0]
->>>>>>> 3ede31f3
+        url = list(search(query, sleep_interval=0, num_results=1, advanced=False, lang='en'))[0]
+    url = _format_url(url)
+    return url