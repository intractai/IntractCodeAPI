"""FastAPI server for running code completion model as a service."""

from typing import Dict
import logging
import sys
<<<<<<< HEAD
=======
from contextlib import asynccontextmanager
>>>>>>> b9a2203e

import hydra
import uvicorn
from omegaconf import DictConfig, OmegaConf
from fastapi import FastAPI

sys.path.append('../')
from src import modeling, config
<<<<<<< HEAD
=======
from src.arg_handling import parse_args
>>>>>>> b9a2203e
from app.routers import generator, fine_tuner


logger = logging.getLogger(__name__)
<<<<<<< HEAD
app = FastAPI()
=======
>>>>>>> b9a2203e


def configure_logging():
    """Configure logging for the server."""
    logger.setLevel(logging.INFO)
    handler = logging.StreamHandler(sys.stdout)
    handler.setLevel(logging.INFO)
    formatter = logging.Formatter(
        "%(asctime)s - %(name)s - %(levelname)s - %(message)s"
    )
    handler.setFormatter(formatter)
    logger.addHandler(handler)
    # add log in the file
    handler = logging.FileHandler("log.txt")
    handler.setLevel(logging.INFO)
    handler.setFormatter(formatter)
    logger.addHandler(handler)
<<<<<<< HEAD


def get_app() -> FastAPI:
    return app


@hydra.main(version_base=None, config_path="conf", config_name="config")
def main(cfg: DictConfig):

    configure_logging()
    cfg = OmegaConf.create(cfg)
    modeling.ModelProvider(cfg.model_cfg)
    config.ConfigProvider.initialize(cfg)

    app.include_router(generator.router)
    app.include_router(fine_tuner.router)
    uvicorn.run(app, **cfg.server_cfg)


=======
    yield
    logger.info('finished')


@asynccontextmanager
async def lifespan(app: FastAPI):
    """Initialize the model when the server starts up."""
    logger.info('Lifespan Started!')
    cfg = config.get_config()
    logger.info(cfg)
    modeling.ModelProvider(cfg.model_cfg)
    yield
    logger.info('LifeSpan Finished!')


def pre_app_init(cfg: DictConfig):
    configure_logging()
    cfg = OmegaConf.create(cfg)
    config.ConfigProvider.initialize(cfg)


def create_app(cfg: DictConfig):
    pre_app_init(cfg)
    app = FastAPI(lifespan=lifespan)
    app.include_router(generator.router)
    app.include_router(fine_tuner.router)
    return app


@hydra.main(version_base=None, config_path="conf", config_name="config")
def main(cfg: DictConfig):
    app = create_app(cfg)
    uvicorn.run(app, **cfg.server_cfg)
    
>>>>>>> b9a2203e
if __name__ == '__main__':
    main()<|MERGE_RESOLUTION|>--- conflicted
+++ resolved
@@ -3,10 +3,7 @@
 from typing import Dict
 import logging
 import sys
-<<<<<<< HEAD
-=======
 from contextlib import asynccontextmanager
->>>>>>> b9a2203e
 
 import hydra
 import uvicorn
@@ -15,18 +12,10 @@
 
 sys.path.append('../')
 from src import modeling, config
-<<<<<<< HEAD
-=======
-from src.arg_handling import parse_args
->>>>>>> b9a2203e
 from app.routers import generator, fine_tuner
 
 
 logger = logging.getLogger(__name__)
-<<<<<<< HEAD
-app = FastAPI()
-=======
->>>>>>> b9a2203e
 
 
 def configure_logging():
@@ -44,27 +33,6 @@
     handler.setLevel(logging.INFO)
     handler.setFormatter(formatter)
     logger.addHandler(handler)
-<<<<<<< HEAD
-
-
-def get_app() -> FastAPI:
-    return app
-
-
-@hydra.main(version_base=None, config_path="conf", config_name="config")
-def main(cfg: DictConfig):
-
-    configure_logging()
-    cfg = OmegaConf.create(cfg)
-    modeling.ModelProvider(cfg.model_cfg)
-    config.ConfigProvider.initialize(cfg)
-
-    app.include_router(generator.router)
-    app.include_router(fine_tuner.router)
-    uvicorn.run(app, **cfg.server_cfg)
-
-
-=======
     yield
     logger.info('finished')
 
@@ -98,7 +66,7 @@
 def main(cfg: DictConfig):
     app = create_app(cfg)
     uvicorn.run(app, **cfg.server_cfg)
-    
->>>>>>> b9a2203e
+
+
 if __name__ == '__main__':
     main()